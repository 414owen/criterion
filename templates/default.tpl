<!DOCTYPE HTML PUBLIC "-//W3C//DTD HTML 4.01 Transitional//EN" "http://www.w3.org/TR/html4/loose.dtd">
<html>
 <head>
    <meta http-equiv="Content-Type" content="text/html; charset=utf-8">
    <title>criterion report</title>
    <script language="javascript" type="text/javascript">
      {{{js-jquery}}}
    </script>
    <script language="javascript" type="text/javascript">
      {{{js-flot}}}
    </script>
    <script language="javascript" type="text/javascript">
<<<<<<< HEAD
      {{{jquery-criterion-js}}}
=======
      {{{js-flot-errorbars}}}
    </script>
    <script language="javascript" type="text/javascript">
      {{{js-flot-navigate}}}
    </script>
    <script language="javascript" type="text/javascript">
      {{#include}}js/jquery.criterion.js{{/include}}
>>>>>>> 9411ef77
    </script>
    <style type="text/css">
      {{{criterion-css}}}
    </style>
    <!--[if !IE 7]>
	    <style type="text/css">
		    #wrap {display:table;height:100%}
	    </style>
    <![endif]-->
 </head>
    <body>
     <div id="wrap">
      <div id="main" class="body">
    <h1>criterion performance measurements</h1>

<h2>overview</h2>

<p><a href="#grokularation">want to understand this report?</a></p>

<div id="overview" class="ovchart" style="width:900px;height:100px;"></div>

{{#report}}
<h2><a name="b{{number}}">{{name}}</a></h2>
 <table width="100%">
  <tbody>
   <tr>
    <td><div id="kde{{number}}" class="kdechart"
             style="width:450px;height:278px;"></div></td>
    <td><div id="time{{number}}" class="timechart"
             style="width:450px;height:278px;"></div></td>
<!--
    <td><div id="cycle{{number}}" class="cyclechart"
             style="width:300px;height:278px;"></div></td>
-->
   </tr>
  </tbody>
 </table>

 <table>
  <thead class="analysis">
   <th></th>
   <th class="cibound"
       title="{{anMeanConfidenceLevel}} confidence level">lower bound</th>
   <th>estimate</th>
   <th class="cibound"
       title="{{anMeanConfidenceLevel}} confidence level">upper bound</th>
  </thead>
  <tbody>
   <tr>
    <td>OLS regression</td>
    <td><span class="confinterval olstimelb{{number}}">xxx</span></td>
    <td><span class="olstimept{{number}}">xxx</span></td>
    <td><span class="confinterval olstimeub{{number}}">xxx</span></td>
   </tr>
   <tr>
    <td>R&#xb2; goodness-of-fit</td>
    <td><span class="confinterval olsr2lb{{number}}">xxx</span></td>
    <td><span class="olsr2pt{{number}}">xxx</span></td>
    <td><span class="confinterval olsr2ub{{number}}">xxx</span></td>
   </tr>
   <tr>
    <td>Mean execution time</td>
    <td><span class="confinterval citime">{{anMeanLowerBound}}</span></td>
    <td><span class="time">{{anMean.estPoint}}</span></td>
    <td><span class="confinterval citime">{{anMeanUpperBound}}</span></td>
   </tr>
   <tr>
    <td>Standard deviation</td>
    <td><span class="confinterval citime">{{anStdDevLowerBound}}</span></td>
    <td><span class="time">{{anStdDev.estPoint}}</span></td>
    <td><span class="confinterval citime">{{anStdDevUpperBound}}</span></td>
   </tr>
  </tbody>
 </table>

 <span class="outliers">
   <p>Outlying measurements have {{anOutlierVar.ovDesc}}
     (<span class="percent">{{anOutlierVar.ovFraction}}</span>%)
     effect on estimated standard deviation.</p>
 </span>
{{/report}}

 <h2><a name="grokularation">understanding this report</a></h2>

 <p>In this report, each function benchmarked by criterion is assigned
   a section of its own.  The charts in each section are active; if
   you hover your mouse over data points and annotations, you will see
   more details.</p>

 <ul>
   <li>The chart on the left is a
     <a href="http://en.wikipedia.org/wiki/Kernel_density_estimation">kernel
       density estimate</a> (also known as a KDE) of time
     measurements.  This graphs the probability of any given time
     measurement occurring.  A spike indicates that a measurement of a
     particular time occurred; its height indicates how often that
     measurement was repeated.</li>

   <li>The chart on the right is the raw data from which the kernel
     density estimate is built.  The <i>x</i> axis indicates the
     number of loop iterations, while the <i>y</i> axis shows measured
     execution time for the given number of loop iterations.  The
     line behind the values is the linear regression prediction of
     execution time for a given number of iterations. Ideally, all
     measurements will be on (or very near) this line.</li>
 </ul>

 <p>Under the charts is a small table.
   The first two rows are the results of a linear regression run
     on the measurements displayed in the right-hand chart.</p>

 <ul>
   <li><i>OLS regression</i> indicates the
     time estimated for a single loop iteration using an ordinary
     least-squares regression model.  This number is more accurate
     than the <i>mean</i> estimate below it, as it more effectively
     eliminates measurement overhead and other constant factors.</li>
   <li><i>R&#xb2; goodness-of-fit</i> is a measure of how
     accurately the linear regression model fits the observed
     measurements.  If the measurements are not too noisy, R&#xb2;
     should lie between 0.99 and 1, indicating an excellent fit. If
     the number is below 0.99, something is confounding the accuracy
     of the linear model.</li>
   <li><i>Mean execution time</i> and <i>standard deviation</i> are
     statistics calculated from execution time
     divided by number of iterations.</li>
 </ul>

 <p>We use a statistical technique called
   the <a href="http://en.wikipedia.org/wiki/Bootstrapping_(statistics)">bootstrap</a>
   to provide confidence intervals on our estimates.  The
   bootstrap-derived upper and lower bounds on estimates let you see
   how accurate we believe those estimates to be.  (Hover the mouse
   over the table headers to see the confidence levels.)</p>

 <p>A noisy benchmarking environment can cause some or many
   measurements to fall far from the mean.  These outlying
   measurements can have a significant inflationary effect on the
   estimate of the standard deviation.  We calculate and display an
   estimate of the extent to which the standard deviation has been
   inflated by outliers.</p>

<script type="text/javascript">
$(function () {
  function mangulate(rpt) {
    var measured = function(key) {
      var idx = rpt.reportKeys.indexOf(key);
      return rpt.reportMeasured.map(function(r) { return r[idx]; });
    };
    var lowerBound = function(est) {
      return est.estPoint - est.estError.confIntLDX;
    };
    var upperBound = function(est) {
      return est.estPoint + est.estError.confIntUDX;
    };
    var number = rpt.reportNumber;
    var name = rpt.reportName;
    var mean = rpt.reportAnalysis.anMean.estPoint;
    var iters = measured("iters");
    var times = measured("time");
    var kdetimes = rpt.reportKDEs[0].kdeValues;
    var kdepdf = rpt.reportKDEs[0].kdePDF;

    var meanSecs = mean;
    var units = $.timeUnits(mean);
    var rgrs = rpt.reportAnalysis.anRegress[0];
    var scale = units[0];
    var olsTime = rgrs.regCoeffs.iters;
    $(".olstimept" + number).text(function() {
        return $.renderTime(olsTime.estPoint);
      });
    $(".olstimelb" + number).text(function() {
        return $.renderTime(lowerBound(olsTime));
      });
    $(".olstimeub" + number).text(function() {
        return $.renderTime(upperBound(olsTime));
      });
    $(".olsr2pt" + number).text(function() {
        return rgrs.regRSquare.estPoint.toFixed(3);
      });
    $(".olsr2lb" + number).text(function() {
        return lowerBound(rgrs.regRSquare).toFixed(3);
      });
    $(".olsr2ub" + number).text(function() {
        return upperBound(rgrs.regRSquare).toFixed(3);
      });
    mean *= scale;
    kdetimes = $.scaleBy(scale, kdetimes);
    var kq = $("#kde" + number);
    var k = $.plot(kq,
           [{ label: name + " time densities",
              data: $.zip(kdetimes, kdepdf),
              }],
           { xaxis: { tickFormatter: $.unitFormatter(scale) },
             yaxis: { ticks: false },
             grid: { borderColor: "#777",
                     hoverable: true, markings: [ { color: '#6fd3fb',
                     lineWidth: 1.5, xaxis: { from: mean, to: mean } } ] },
           });
    var o = k.pointOffset({ x: mean, y: 0});
    kq.append('<div class="meanlegend" title="' + $.renderTime(meanSecs) +
              '" style="position:absolute;left:' + (o.left + 4) +
              'px;bottom:139px;">mean</div>');
    $.addTooltip("#kde" + number,
                 function(secs) { return $.renderTime(secs / scale); });
    var timepairs = new Array(times.length);
    var lastiter = iters[iters.length-1];
    var olspairs = [[0,0], [lastiter, lastiter * scale * olsTime.estPoint]];
    for (var i = 0; i < times.length; i++)
      timepairs[i] = [iters[i],times[i]*scale];
    iterFormatter = function() {
      var denom = 0;
      return function(iters) {
	if (iters == 0)
          return '';
	if (denom > 0)
	  return (iters / denom).toFixed();
        var power;
	if (iters >= 1e9) {
	    denom = '1e9'; power = '&#x2079;';
        }
	if (iters >= 1e6) {
	    denom = '1e6'; power = '&#x2076;';
        }
        else if (iters >= 1e3) {
            denom = '1e3'; power = '&#xb3;';
        }
        else denom = 1;
        if (denom > 1) {
          iters = (iters / denom).toFixed();
	  iters += '&times;10' + power + ' iters';
        } else {
          iters += ' iters';
        }
        return iters;
      };
    };
    $.plot($("#time" + number),
           [{ label: "regression", data: olspairs,
              lines: { show: true } },
            { label: name + " times", data: timepairs,
              points: { show: true } }],
            { grid: { borderColor: "#777", hoverable: true },
              xaxis: { tickFormatter: iterFormatter() },
              yaxis: { tickFormatter: $.unitFormatter(scale) } });
    $.addTooltip("#time" + number,
		 function(iters,secs) {
		   return ($.renderTime(secs / scale) + ' / ' +
			   iters.toLocaleString() + ' iters');
		 });
    if (0) {
      var cyclepairs = new Array(cycles.length);
      for (var i = 0; i < cycles.length; i++)
	cyclepairs[i] = [cycles[i],i];
      $.plot($("#cycle" + number),
	     [{ label: name + " cycles",
		data: cyclepairs }],
	     { points: { show: true },
	       grid: { borderColor: "#777", hoverable: true },
	       xaxis: { tickFormatter:
			function(cycles,axis) { return cycles + ' cycles'; }},
	       yaxis: { ticks: false },
	     });
      $.addTooltip("#cycles" + number, function(x,y) { return x + ' cycles'; });
    }
  };
  var reports = {{{json}}};
  reports.map(mangulate);

  var benches = [{{#report}}"{{name}}",{{/report}}];
  var ylabels = [{{#report}}[-{{number}},'<a href="#b{{number}}">{{name}}</a>'],{{/report}}];
  var means = $.scaleTimes([{{#report}}{{anMean.estPoint}},{{/report}}]);
  var stddevs = [{{#report}}{{anStdDev.estPoint}},{{/report}}];
  stddevs = $.scaleBy(means[1], stddevs);
  var xs = [];
  var prev = null;
  var colors = ["#edc240","#afd8f8","#cb4b4b","#4da74d","#9440ed"];
  var max_time = 0;
  for (var i = 0; i < means[0].length; i++) {
    var name = benches[i].split(/\//);
    name.pop();
    name = name.join('/');
    if (name != prev) {
      var color = colors[xs.length / 2 % colors.length];
      xs.push({ data: [[means[0][i], -i]], label: name, color: color,
                bars: { show: true, horizontal: true, barWidth: 0.75,
                        align: "center" } });
      xs.push({ data: [[means[0][i], -i, stddevs[i]]], color: color,
                lines: { show: false },
                points: { radius: 0, errorbars: "x",
                          xerr: { show: true, radius: 5,
                                  lowerCap: "-", upperCap: "-" } } });
      prev = name;
    } else {
      xs[xs.length - 2].data.push([means[0][i], -i]);
      xs[xs.length - 1].data.push([means[0][i], -i, stddevs[i]]);
    }
    max_time = Math.max(max_time, means[0][i] + stddevs[i]);
  }
  var oq = $("#overview");
  o = $.plot(oq, xs, { grid: { borderColor: "#777", hoverable: true },
                       legend: { show: xs.length > 1 },
                       xaxis: { max: max_time * 1.02 },
                       yaxis: { ticks: ylabels, tickColor: '#ffffff' },
                       zoom: { interactive: true, amount: 1.05 },
                       pan: { interactive: true } });
  if (benches.length > 3)
    o.getPlaceholder().height(28*benches.length);
  o.resize();
  o.setupGrid();
  o.draw();
  $.addTooltip("#overview", function(x,y) { return $.renderTime(x / means[1]); });
});
$(document).ready(function () {
    $(".time").text(function(_, text) {
        return $.renderTime(text);
      });
    $(".citime").text(function(_, text) {
        return $.renderTime(text);
      });
    $(".percent").text(function(_, text) {
        return (text*100).toFixed(1);
      });
  });
</script>

   </div>
  </div>
  <div id="footer">
    <div class="body">
     <div class="footfirst">
      <h2>colophon</h2>
      <p>This report was created using the
	<a href="http://hackage.haskell.org/package/criterion">criterion</a>
	benchmark execution and performance analysis tool.</p>
      <p>Criterion is developed and maintained
      by <a href="http://www.serpentine.com/blog/">Bryan O'Sullivan</a>.</p>
     </div>
    </div>
  </div>
 </body>
</html><|MERGE_RESOLUTION|>--- conflicted
+++ resolved
@@ -10,17 +10,13 @@
       {{{js-flot}}}
     </script>
     <script language="javascript" type="text/javascript">
-<<<<<<< HEAD
+      {{{js-flot-errorbars}}}
+    </script>
+    <script language="javascript" type="text/javascript">
+      {{{js-flot-navigate}}}
+    </script>
+    <script language="javascript" type="text/javascript">
       {{{jquery-criterion-js}}}
-=======
-      {{{js-flot-errorbars}}}
-    </script>
-    <script language="javascript" type="text/javascript">
-      {{{js-flot-navigate}}}
-    </script>
-    <script language="javascript" type="text/javascript">
-      {{#include}}js/jquery.criterion.js{{/include}}
->>>>>>> 9411ef77
     </script>
     <style type="text/css">
       {{{criterion-css}}}
