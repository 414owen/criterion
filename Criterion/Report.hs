{-# LANGUAGE CPP #-}
{-# LANGUAGE DeriveDataTypeable #-}
{-# LANGUAGE DeriveGeneric #-}
{-# LANGUAGE OverloadedStrings #-}
{-# LANGUAGE RecordWildCards #-}
{-# LANGUAGE ScopedTypeVariables #-}
{-# LANGUAGE Trustworthy #-}

-- |
-- Module      : Criterion.Report
-- Copyright   : (c) 2009-2014 Bryan O'Sullivan
--
-- License     : BSD-style
-- Maintainer  : bos@serpentine.com
-- Stability   : experimental
-- Portability : GHC
--
-- Reporting functions.

module Criterion.Report
    (
      formatReport
    , report
    , tidyTails
    -- * Rendering helper functions
    , TemplateException(..)
    , loadTemplate
    , includeFile
    , getTemplateDir
    , vector
    , vector2
    ) where

import Control.Exception (Exception, IOException, throwIO)
import Control.Monad (mplus, unless)
import Control.Monad.IO.Class (MonadIO(liftIO))
import Control.Monad.Reader (ask)
import Criterion.Monad (Criterion)
import Criterion.Types
import Data.Aeson (ToJSON (..), Value(..), object, (.=), Value, encode)
import Data.Data (Data, Typeable)
import Data.Foldable (forM_)
import Data.Monoid ((<>))
import GHC.Generics (Generic)
import Paths_criterion (getDataFileName)
import Statistics.Function (minMax)
import Statistics.Types (confidenceInterval, confidenceLevel, confIntCL, estError)
import System.Directory (doesFileExist)
import System.FilePath ((</>), (<.>), isPathSeparator)
import System.IO (hPutStrLn, stderr)
import Text.Microstache (Key (..), MustacheWarning (..), Node (..), Template (..),
                         compileMustacheText, displayMustacheWarning, renderMustacheW)
import Prelude ()
import Prelude.Compat
import qualified Control.Exception as E
import qualified Data.Text as T
import qualified Data.Text.Lazy.Encoding as TLE
import qualified Data.Text.IO as T
import qualified Data.Text.Lazy as TL
import qualified Data.Text.Lazy.IO as TL
import qualified Data.Vector.Generic as G
import qualified Data.Vector.Unboxed as U

#if defined(EMBED)
import Criterion.EmbeddedData (dataFiles, flotContents, jQueryContents)
import qualified Data.ByteString.Lazy as BL
import qualified Data.Text.Encoding as TE
#else
import qualified Language.Javascript.Flot as Flot
import qualified Language.Javascript.JQuery as JQuery
#endif

-- | Trim long flat tails from a KDE plot.
tidyTails :: KDE -> KDE
tidyTails KDE{..} = KDE { kdeType   = kdeType
                        , kdeValues = G.slice front winSize kdeValues
                        , kdePDF    = G.slice front winSize kdePDF
                        }
  where tiny     = uncurry subtract (minMax kdePDF) * 0.005
        omitTiny = G.length . G.takeWhile ((<= tiny) . abs)
        front    = omitTiny kdePDF
        back     = omitTiny . G.reverse $ kdePDF
        winSize  = G.length kdePDF - front - back

-- | Return the path to the template and other files used for
-- generating reports.
--
-- When the @-fembed-data-files@ @Cabal@ flag is enabled, this simply
-- returns the empty path.
getTemplateDir :: IO FilePath
#if defined(EMBED)
getTemplateDir = pure ""
#else
getTemplateDir = getDataFileName "templates"
#endif

-- | Write out a series of 'Report' values to a single file, if
-- configured to do so.
report :: [Report] -> Criterion ()
report reports = do
  Config{..} <- ask
  forM_ reportFile $ \name -> liftIO $ do
    td <- getTemplateDir
    tpl <- loadTemplate [td,"."] template
    TL.writeFile name =<< formatReport reports tpl

-- | Format a series of 'Report' values using the given Mustache template.
formatReport :: [Report]
             -> TL.Text    -- ^ Mustache template.
             -> IO TL.Text
formatReport reports templateName = do
    template0 <- case compileMustacheText "tpl" templateName of
        Left err -> fail (show err) -- TODO: throw a template exception?
        Right x -> return x

<<<<<<< HEAD
    jQuery <- jQueryFileContents
    flot <- flotFileContents
    jQueryCriterionJS <- readDataFile ("js" </> "jquery.criterion.js")
    criterionCSS <- readDataFile "criterion.css"
=======
    jQuery <- T.readFile =<< JQuery.file
    flot <- T.readFile =<< Flot.file Flot.Flot
    flotErrorbars <- T.readFile =<< Flot.file Flot.FlotErrorbars
    flotNavigate <- T.readFile =<< Flot.file Flot.FlotNavigate
>>>>>>> 9411ef77

    -- includes, only top level
    templates <- getTemplateDir
    template <- includeTemplate (includeFile [templates]) template0

    let context = object
<<<<<<< HEAD
            [ "json"                .= reports
            , "report"              .= map inner reports
            , "js-jquery"           .= jQuery
            , "js-flot"             .= flot
            , "jquery-criterion-js" .= jQueryCriterionJS
            , "criterion-css"       .= criterionCSS
=======
            [ "json"              .= reports
            , "report"            .= map inner reports
            , "js-jquery"         .= jQuery
            , "js-flot"           .= flot
            , "js-flot-errorbars" .= flotErrorbars
            , "js-flot-navigate"  .= flotNavigate
>>>>>>> 9411ef77
            ]

    let (warnings, formatted) = renderMustacheW template context
    -- If there were any issues during mustache template rendering, make sure
    -- to inform the user. See #127.
    forM_ warnings $ \warning -> do
      -- The one thing we choose not to warn about is substituting in the `json`
      -- key. The reason is that `json` is used in:
      --
      --   var reports = {{{json}}};
      --
      -- So `json` represents a raw JavaScript array. This is a bit skeevy by
      -- mustache conventions, but redesigning the template to avoid this
      -- warning would be more work than just substituting the array directly.
      unless (warning == MustacheDirectlyRenderedValue (Key ["json"])) $
        mapM_ (hPutStrLn stderr)
         [ "criterion: warning:"
         , "  " ++ displayMustacheWarning warning
         , ""
         ]
    return formatted
  where
    jQueryFileContents, flotFileContents :: IO T.Text
#if defined(EMBED)
    jQueryFileContents = pure $ TE.decodeUtf8 jQueryContents
    flotFileContents   = pure $ TE.decodeUtf8 flotContents
#else
    jQueryFileContents = T.readFile =<< JQuery.file
    flotFileContents   = T.readFile =<< Flot.file Flot.Flot
#endif

    readDataFile :: FilePath -> IO T.Text
    readDataFile fp =
      (T.readFile =<< getDataFileName ("templates" </> fp))
#if defined(EMBED)
      `E.catch` \(e :: IOException) ->
        maybe (throwIO e)
              (pure . TE.decodeUtf8)
              (lookup fp dataFiles)
#endif

    includeTemplate :: (FilePath -> IO T.Text) -> Template -> IO Template
    includeTemplate f Template {..} = fmap
        (Template templateActual)
        (traverse (traverse (includeNode f)) templateCache)

    includeNode :: (FilePath -> IO T.Text) -> Node -> IO Node
    includeNode f (Section (Key ["include"]) [TextBlock fp]) =
        fmap TextBlock (f (T.unpack fp))
    includeNode _ n = return n

    -- Merge Report with it's analysis and outliers
    merge :: ToJSON a => a -> Value -> Value
    merge x y = case toJSON x of
        Object x' -> case y of
            Object y' -> Object (x' <> y')
            _         -> y
        _         -> y

    inner r@Report {..} = merge reportAnalysis $ merge reportOutliers $ object
        [ "name"                  .= reportName
        , "json"                  .= TLE.decodeUtf8 (encode r)
        , "number"                .= reportNumber
        , "iters"                 .= vector "x" iters
        , "times"                 .= vector "x" times
        , "cycles"                .= vector "x" cycles
        , "kdetimes"              .= vector "x" kdeValues
        , "kdepdf"                .= vector "x" kdePDF
        , "kde"                   .= vector2 "time" "pdf" kdeValues kdePDF
        , "anMeanConfidenceLevel" .= anMeanConfidenceLevel
        , "anMeanLowerBound"      .= anMeanLowerBound
        , "anMeanUpperBound"      .= anMeanUpperBound
        , "anStdDevLowerBound"    .= anStdDevLowerBound
        , "anStdDevUpperBound"    .= anStdDevUpperBound
        ]
      where
        [KDE{..}]          = reportKDEs
        SampleAnalysis{..} = reportAnalysis

        iters  = measure measIters reportMeasured
        times  = measure measTime reportMeasured
        cycles = measure measCycles reportMeasured
        anMeanConfidenceLevel
               = confidenceLevel $ confIntCL $ estError anMean
        (anMeanLowerBound, anMeanUpperBound)
               = confidenceInterval anMean
        (anStdDevLowerBound, anStdDevUpperBound)
               = confidenceInterval anStdDev

-- | Render the elements of a vector.
--
-- It will substitute each value in the vector for @x@ in the
-- following Mustache template:
--
-- > {{#foo}}
-- >  {{x}}
-- > {{/foo}}
vector :: (G.Vector v a, ToJSON a) =>
          T.Text                -- ^ Name to use when substituting.
       -> v a
       -> Value
{-# SPECIALIZE vector :: T.Text -> U.Vector Double -> Value #-}
vector name v = toJSON . map val . G.toList $ v where
    val i = object [ name .= i ]

-- | Render the elements of two vectors.
vector2 :: (G.Vector v a, G.Vector v b, ToJSON a, ToJSON b) =>
           T.Text               -- ^ Name for elements from the first vector.
        -> T.Text               -- ^ Name for elements from the second vector.
        -> v a                  -- ^ First vector.
        -> v b                  -- ^ Second vector.
        -> Value
{-# SPECIALIZE vector2 :: T.Text -> T.Text -> U.Vector Double -> U.Vector Double
                       -> Value #-}
vector2 name1 name2 v1 v2 = toJSON $ zipWith val (G.toList v1) (G.toList v2) where
    val i j = object
        [ name1 .= i
        , name2 .= j
        ]

-- | Attempt to include the contents of a file based on a search path.
-- Returns 'B.empty' if the search fails or the file could not be read.
--
-- Intended for preprocessing Mustache files, e.g. replacing sections
--
-- @
-- {{#include}}file.txt{{/include}
-- @
--
-- with file contents.
includeFile :: (MonadIO m) =>
               [FilePath]       -- ^ Directories to search.
            -> FilePath         -- ^ Name of the file to search for.
            -> m T.Text
{-# SPECIALIZE includeFile :: [FilePath] -> FilePath -> IO T.Text #-}
includeFile searchPath name = liftIO $ foldr go (return T.empty) searchPath
    where go dir next = do
            let path = dir </> name
            T.readFile path `E.catch` \(_::IOException) -> next

-- | A problem arose with a template.
data TemplateException =
    TemplateNotFound FilePath   -- ^ The template could not be found.
    deriving (Eq, Read, Show, Typeable, Data, Generic)

instance Exception TemplateException

-- | Load a Mustache template file.
--
-- If the name is an absolute or relative path, the search path is
-- /not/ used, and the name is treated as a literal path.
--
-- If the @-fembed-data-files@ @Cabal@ flag is enabled, this also checks
-- the embedded @data-files@ from @criterion.cabal@.
--
-- This function throws a 'TemplateException' if the template could
-- not be found, or an 'IOException' if no template could be loaded.
loadTemplate :: [FilePath]      -- ^ Search path.
             -> FilePath        -- ^ Name of template file.
             -> IO TL.Text
loadTemplate paths name
    | any isPathSeparator name = readFileCheckEmbedded name
    | otherwise                = go Nothing paths
  where go me (p:ps) = do
          let cur = p </> name <.> "tpl"
          x <- doesFileExist' cur
          if x
            then readFileCheckEmbedded cur `E.catch` \e -> go (me `mplus` Just e) ps
            else go me ps
        go (Just e) _ = throwIO (e::IOException)
        go _        _ = throwIO . TemplateNotFound $ name

        doesFileExist' :: FilePath -> IO Bool
        doesFileExist' fp = do
          e <- doesFileExist fp
          pure $ e
#if defined(EMBED)
                 || (fp `elem` map fst dataFiles)
#endif

-- A version of 'readFile' that falls back on the embedded 'dataFiles'
-- from @criterion.cabal@.
readFileCheckEmbedded :: FilePath -> IO TL.Text
readFileCheckEmbedded fp =
  TL.readFile fp
#if defined(EMBED)
  `E.catch` \(e :: IOException) ->
    maybe (throwIO e)
          (pure . TLE.decodeUtf8 . BL.fromStrict)
          (lookup fp dataFiles)
#endif<|MERGE_RESOLUTION|>--- conflicted
+++ resolved
@@ -62,7 +62,8 @@
 import qualified Data.Vector.Unboxed as U
 
 #if defined(EMBED)
-import Criterion.EmbeddedData (dataFiles, flotContents, jQueryContents)
+import Criterion.EmbeddedData (dataFiles, jQueryContents, flotContents,
+                               flotErrorbarsContents, flotNavigateContents)
 import qualified Data.ByteString.Lazy as BL
 import qualified Data.Text.Encoding as TE
 #else
@@ -113,38 +114,26 @@
         Left err -> fail (show err) -- TODO: throw a template exception?
         Right x -> return x
 
-<<<<<<< HEAD
-    jQuery <- jQueryFileContents
-    flot <- flotFileContents
+    jQuery            <- jQueryFileContents
+    flot              <- flotFileContents
+    flotErrorbars     <- flotErrorbarsFileContents
+    flotNavigate      <- flotNavigateFileContents
     jQueryCriterionJS <- readDataFile ("js" </> "jquery.criterion.js")
-    criterionCSS <- readDataFile "criterion.css"
-=======
-    jQuery <- T.readFile =<< JQuery.file
-    flot <- T.readFile =<< Flot.file Flot.Flot
-    flotErrorbars <- T.readFile =<< Flot.file Flot.FlotErrorbars
-    flotNavigate <- T.readFile =<< Flot.file Flot.FlotNavigate
->>>>>>> 9411ef77
+    criterionCSS      <- readDataFile "criterion.css"
 
     -- includes, only top level
     templates <- getTemplateDir
     template <- includeTemplate (includeFile [templates]) template0
 
     let context = object
-<<<<<<< HEAD
             [ "json"                .= reports
             , "report"              .= map inner reports
             , "js-jquery"           .= jQuery
             , "js-flot"             .= flot
+            , "js-flot-errorbars"   .= flotErrorbars
+            , "js-flot-navigate"    .= flotNavigate
             , "jquery-criterion-js" .= jQueryCriterionJS
             , "criterion-css"       .= criterionCSS
-=======
-            [ "json"              .= reports
-            , "report"            .= map inner reports
-            , "js-jquery"         .= jQuery
-            , "js-flot"           .= flot
-            , "js-flot-errorbars" .= flotErrorbars
-            , "js-flot-navigate"  .= flotNavigate
->>>>>>> 9411ef77
             ]
 
     let (warnings, formatted) = renderMustacheW template context
@@ -169,11 +158,15 @@
   where
     jQueryFileContents, flotFileContents :: IO T.Text
 #if defined(EMBED)
-    jQueryFileContents = pure $ TE.decodeUtf8 jQueryContents
-    flotFileContents   = pure $ TE.decodeUtf8 flotContents
+    jQueryFileContents        = pure $ TE.decodeUtf8 jQueryContents
+    flotFileContents          = pure $ TE.decodeUtf8 flotContents
+    flotErrorbarsFileContents = pure $ TE.decodeUtf8 flotErrorbarsContents
+    flotNavigateFileContents  = pure $ TE.decodeUtf8 flotNavigateContents
 #else
-    jQueryFileContents = T.readFile =<< JQuery.file
-    flotFileContents   = T.readFile =<< Flot.file Flot.Flot
+    jQueryFileContents        = T.readFile =<< JQuery.file
+    flotFileContents          = T.readFile =<< Flot.file Flot.Flot
+    flotErrorbarsFileContents = T.readFile =<< Flot.file Flot.FlotErrorbars
+    flotNavigateFileContents  = T.readFile =<< Flot.file Flot.FlotNavigate
 #endif
 
     readDataFile :: FilePath -> IO T.Text
