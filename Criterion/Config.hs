--- conflicted
+++ resolved
@@ -56,11 +56,8 @@
     , cfgCompareFile  :: Last FilePath -- ^ Filename of the comparison CSV.
     , cfgTemplate     :: Last FilePath -- ^ Filename of report template.
     , cfgVerbosity    :: Last Verbosity -- ^ Whether to run verbosely.
-<<<<<<< HEAD
     , cfgJUnitFile    :: Last FilePath -- ^ Filename of JUnit report.
-=======
-    , cfgMeasure      :: Last Bool   -- ^ Whether to do any measurement
->>>>>>> 022ca578
+    , cfgMeasure      :: Last Bool   -- ^ Whether to do any measurement.
     } deriving (Eq, Read, Show, Typeable)
 
 instance Monoid Config where
@@ -81,11 +78,8 @@
                 , cfgCompareFile  = mempty
                 , cfgTemplate     = ljust "report.tpl"
                 , cfgVerbosity    = ljust Normal
-<<<<<<< HEAD
                 , cfgJUnitFile    = mempty
-=======
                 , cfgMeasure      = ljust True
->>>>>>> 022ca578
                 }
 
 -- | Constructor for 'Last' values.
@@ -113,11 +107,8 @@
               , cfgCompareFile  = mempty
               , cfgTemplate     = mempty
               , cfgVerbosity    = mempty
-<<<<<<< HEAD
               , cfgJUnitFile    = mempty
-=======
               , cfgMeasure      = mempty
->>>>>>> 022ca578
               }
 
 appendConfig :: Config -> Config -> Config
@@ -134,10 +125,7 @@
     , cfgCompareFile  = app cfgCompareFile a b
     , cfgTemplate     = app cfgTemplate a b
     , cfgVerbosity    = app cfgVerbosity a b
-<<<<<<< HEAD
     , cfgJUnitFile    = app cfgJUnitFile a b
-=======
     , cfgMeasure      = app cfgMeasure a b
->>>>>>> 022ca578
     }
   where app f = mappend `on` f