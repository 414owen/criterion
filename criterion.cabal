--- conflicted
+++ resolved
@@ -1,9 +1,5 @@
 name:           criterion
-<<<<<<< HEAD
 version:        0.10.0.0
-=======
-version:        0.8.0.2
->>>>>>> 9bee511d
 synopsis:       Robust, reliable performance measurement and analysis
 license:        BSD3
 license-file:   LICENSE
@@ -87,12 +83,8 @@
     mtl >= 2,
     mwc-random >= 0.8.0.3,
     parsec >= 3.1.0,
-<<<<<<< HEAD
     statistics >= 0.11.0.0,
-=======
-    statistics >= 0.10.4.0 && < 0.11.0.0,
     text >= 0.11,
->>>>>>> 9bee511d
     time,
     transformers,
     vector >= 0.7.1,
