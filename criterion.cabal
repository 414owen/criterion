name:           criterion
<<<<<<< HEAD
version:        1.1.3.1
=======
version:        1.2.0.0
>>>>>>> ff5267da
synopsis:       Robust, reliable performance measurement and analysis
license:        BSD3
license-file:   LICENSE
author:         Bryan O'Sullivan <bos@serpentine.com>
maintainer:     Bryan O'Sullivan <bos@serpentine.com>
copyright:      2009-2014 Bryan O'Sullivan
category:       Development, Performance, Testing, Benchmarking
homepage:       http://www.serpentine.com/criterion
bug-reports:    https://github.com/bos/criterion/issues
build-type:     Simple
cabal-version:  >= 1.8
extra-source-files:
  README.markdown
  changelog.md
  examples/*.cabal
  examples/*.hs
  examples/*.html

data-files:
  templates/*.css
  templates/*.tpl
  templates/js/jquery.criterion.js

description:
  This library provides a powerful but simple way to measure software
  performance.  It provides both a framework for executing and
  analysing benchmarks and a set of driver functions that makes it
  easy to build and run benchmarks, and to analyse their results.
  .
  The fastest way to get started is to read the
  <http://www.serpentine.com/criterion/tutorial.html online tutorial>,
  followed by the documentation and examples in the "Criterion.Main"
  module.
  .
  For examples of the kinds of reports that criterion generates, see
  <http://www.serpentine.com/criterion the home page>.

library
  exposed-modules:
    Criterion
    Criterion.Analysis
    Criterion.IO
    Criterion.IO.Printf
    Criterion.Internal
    Criterion.Main
    Criterion.Main.Options
    Criterion.Measurement
    Criterion.Monad
    Criterion.Report
    Criterion.Types

  other-modules:
    Criterion.Monad.Internal

  c-sources: cbits/cycles.c
  if os(darwin)
    c-sources: cbits/time-osx.c
  else {
    if os(windows)
      c-sources: cbits/time-windows.c
    else
      c-sources: cbits/time-posix.c
  }

  other-modules:
    Paths_criterion

  build-depends:
    aeson >= 0.8,
    ansi-wl-pprint >= 0.6.7.2,
    base >= 4.5 && < 5,
    binary >= 0.5.1.0,
    bytestring >= 0.9 && < 1.0,
    cassava >= 0.3.0.0,
    containers,
    deepseq >= 1.1.0.0,
    directory,
    filepath,
    Glob >= 0.7.2,
    hastache >= 0.6.0,
    js-flot,
    js-jquery,
    mtl >= 2,
    mwc-random >= 0.8.0.3,
    optparse-applicative >= 0.11,
    parsec >= 3.1.0,
    statistics >= 0.14,
    text >= 0.11,
    time,
    transformers,
    transformers-compat >= 0.4,
    vector >= 0.7.1,
    vector-algorithms >= 0.4
  if impl(ghc < 7.6)
    build-depends:
      ghc-prim

  ghc-options: -O2 -Wall -funbox-strict-fields
  if impl(ghc >= 6.8)
    ghc-options: -fwarn-tabs


-- [2016.05.30] RRN: I'm not sure where this was going.
-- It looks like it was meant for post-facto analysis of
-- reports?  Will have to ask BOS.
--------------------------------------------------------
-- executable criterion
--   hs-source-dirs: app
--   main-is:        App.hs
--   other-modules:
--     Options

--   ghc-options:
--     -Wall -threaded -rtsopts

--   build-depends:
--     base,
--     criterion,
--     optparse-applicative
--   if impl(ghc < 7.6)
--     build-depends:
--       ghc-prim


test-suite sanity
  type:           exitcode-stdio-1.0
  hs-source-dirs: tests
  main-is:        Sanity.hs
  ghc-options:    -O2 -Wall -rtsopts
  build-depends:
    HUnit,
    base,
    bytestring,
    criterion,
    test-framework,
    test-framework-hunit

test-suite tests
  type:           exitcode-stdio-1.0
  hs-source-dirs: tests
  main-is:        Tests.hs
  other-modules:  Properties

  ghc-options:
    -Wall -threaded -O0 -rtsopts

  build-depends:
    QuickCheck >= 2.4,
    base,
    criterion,
    statistics,
    HUnit,
    test-framework >= 0.4,
    test-framework-hunit,
    test-framework-quickcheck2 >= 0.2,
    vector,
    aeson >= 0.8
    
source-repository head
  type:     git
  location: https://github.com/bos/criterion.git<|MERGE_RESOLUTION|>--- conflicted
+++ resolved
@@ -1,9 +1,5 @@
 name:           criterion
-<<<<<<< HEAD
-version:        1.1.3.1
-=======
 version:        1.2.0.0
->>>>>>> ff5267da
 synopsis:       Robust, reliable performance measurement and analysis
 license:        BSD3
 license-file:   LICENSE
